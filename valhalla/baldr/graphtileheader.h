#ifndef VALHALLA_BALDR_GRAPHTILEHEADER_H_
#define VALHALLA_BALDR_GRAPHTILEHEADER_H_

#include <cstdlib>
#include <string>

#include <valhalla/baldr/graphid.h>

namespace valhalla {
namespace baldr {

<<<<<<< HEAD
// Number of expansion slots remaining in this tile including the one used
// to mark the end of the tile. If you want to add something to the tile
// simply subtract one from this number and add it just before the
// empty_slots_ array below. NOTE that it can ONLY be an offset in bytes
// and NOT a bitfield or union or anything of that sort
constexpr size_t kEmptySlots = 14;
=======
// Number of expansion slots remaining in this tile. If you want to add
// something to the tile simply subtract one from this number and add it
// just before the empty_slots_ array below. NOTE that it can ONLY be an
// offset in bytes and NOT a bitfield or union or anything of that sort
constexpr size_t kEmptySlots = 17;
>>>>>>> e7b97048

// Maximum size of the version string (stored as a fixed size
// character array so the GraphTileHeader size remains fixed).
constexpr size_t kMaxVersionSize = 16;

// Total number of binned edge bins in the tile
constexpr size_t kBinsDim = 5;
constexpr size_t kBinCount = kBinsDim * kBinsDim;

/**
 * Summary information about the graph tile. Includes version
 * information and offsets to the various types of data.
 */
class GraphTileHeader {
 public:
  /**
   * Constructor
   */
  GraphTileHeader();

  /**
   * Get the GraphId (tileid and level) of this tile.
   * @return  Returns the graph Id.
   */
  const baldr::GraphId& graphid() const;

  /**
   * Set the graph Id of this tile.
   * @param  graphid  GraphId (tileid and level) of this tile.
   */
  void set_graphid(const baldr::GraphId& graphid);

  /**
   * Gets the date when this tile was created. Days since pivot date.
   * @return  Returns the date this tile was created.
   */
  uint32_t date_created() const;

  /**
   * Set the date created.
   * @param  date  Days since pivot date.
   */
  void set_date_created(const uint32_t date);

  /**
   * Gets the version of this tile.
   * @return  Returns the version of this tile.
   */
  std::string version() const;

  /**
   * Set the version string.
   * @param  version Version string.
   */
  void set_version(const std::string& version);

  /**
   * Returns the data set Id (latest OSM changeset Id).
   * @return  Returns the data set Id.
   */
  uint64_t dataset_id() const;

  /**
   * Set the data set Id (latest OSM changeset Id).
   * @param  id  Data set Id.
   */
  void set_dataset_id(const uint64_t id);

  /**
   * Get the relative road density within this tile.
   * @return  Returns the relative density for this tile (0-15).
   */
  uint32_t density() const;

  /**
   * Set the relative road density within this tile.
   * @param  density  Relative road density within this tile (0-15).
   */
  void set_density(const uint32_t density);

  /**
   * Get the relative quality of name assignment for this tile.
   * @return  Returns relative name quality for this tile (0-15).
   */
  uint32_t name_quality() const;

  /**
   * Set the relative quality of name assignment for this tile.
   * @param   name_quality  Relative name quality for this tile (0-15).
   */
  void set_name_quality(const uint32_t name_quality);

  /**
   * Get the relative quality of speed assignment for this tile.
   * @return  Returns relative speed quality for this tile (0-15).
   */
  uint32_t speed_quality() const;

  /**
   * Set the relative quality of speed assignment for this tile.
   * @param  speed_quality   Relative speed quality for this tile (0-15).
   */
  void set_speed_quality(const uint32_t speed_quality);

  /**
   * Get the relative quality of exit signs for this tile.
   * @return  Returns relative exit sign quality for this tile (0-15).
   */
  uint32_t exit_quality() const;

  /**
   * Set the relative quality of exit signs for this tile.
   * @param  exit_quality   Relative exit sign quality for this tile (0-15).
   */
  void set_exit_quality(const uint32_t exit_quality);

  /**
   * Gets the number of nodes in this tile.
   * @return  Returns the number of nodes.
   */
  uint32_t nodecount() const;

  /**
   * Sets the number of nodes in this tile.
   * @param  count  Number of nodes within the tile.
   */
  void set_nodecount(const uint32_t count);

  /**
   * Gets the number of directed edges in this tile.
   * @return  Returns the number of directed edges.
   */
  uint32_t directededgecount() const;

  /**
   * Sets the number of directed edges in this tile.
   * @param  count  Number of directed edges within the tile.
   */
  void set_directededgecount(const uint32_t count);

  /**
   * Gets the number of signs in this tile.
   * @return  Returns the number of signs.
   */
  uint32_t signcount() const;

  /**
   * Sets the number of signs within this tile.
   * @param count Number of signs within the tile.
   */
  void set_signcount(const uint32_t count);

  /**
   * Gets the number of transit departures in this tile.
   * @return  Returns the number of transit departures.
   */
  uint32_t departurecount() const;

  /**
   * Sets the number of transit departures in this tile.
   * @param departures  The number of transit departures.
   */
  void set_departurecount(const uint32_t departures);

  /**
   * Gets the number of transit stops in this tile.
   * @return  Returns the number of transit stops.
   */
  uint32_t stopcount() const;

  /**
   * Sets the number of transit stops in this tile.
   * @param  stops  The number of transit stops.
   */
  void set_stopcount(const uint32_t stops);

  /**
   * Gets the number of transit routes in this tile.
   * @return  Returns the number of transit routes.
   */
  uint32_t routecount() const;

  /**
   * Sets the number of transit routes in this tile.
   * @param  routes  The number of transit routes.
   */
  void set_routecount(const uint32_t routes);

  /**
   * Gets the number of transit schedules in this tile.
   * @return  Returns the number of transit schedules.
   */
  uint32_t schedulecount() const;

  /**
   * Sets the number of transit schedules in this tile.
   * @param  schedules   The number of transit schedules.
   */
  void set_schedulecount(const uint32_t schedules);

  /**
   * Gets the number of transit transfers in this tile.
   * @return  Returns the number of transit transfers.
   */
  uint32_t transfercount() const;

  /**
   * Sets the number of transit transfers in this tile.
   * @param  schedules   The number of transit transfers.
   */
  void set_transfercount(const uint32_t transfers);

  /**
   * Gets the number of access restrictions in this tile.
   * @return  Returns the number of restrictions.
   */
  uint32_t access_restriction_count() const;

  /**
   * Sets the number of access restrictions in this tile.
   * @param  restrictions   The number of access restrictions.
   */
  void set_access_restriction_count(const uint32_t restrictions);

  /**
   * Gets the number of admin records in this tile.
   * @return  Returns the number of admin records.
   */
  uint32_t admincount() const;

  /**
   * Sets the number of admin records within this tile.
   * @param count Number of admin records within the tile.
   */
  void set_admincount(const uint32_t count);

  /**
   * Get the offset to the Complex Restriction list in the forward direction.
   * @return  Returns the number of bytes to offset to the the list of
   *          complex restrictions.
   */
  uint32_t complex_restriction_forward_offset() const;

  /**
   * Sets the offset to the list of complex restrictions in the forward direction.
   * @param offset Offset in bytes to the start of the complex restriction
   *               list.
   */
  void set_complex_restriction_forward_offset(const uint32_t offset);

  /**
   * Get the offset to the Complex Restriction list in the reverse direction.
   * @return  Returns the number of bytes to offset to the the list of
   *          complex restrictions.
   */
  uint32_t complex_restriction_reverse_offset() const;

  /**
   * Sets the offset to the list of complex restrictions in the reverse direction.
   * @param offset Offset in bytes to the start of the complex restriction
   *               list.
   */
  void set_complex_restriction_reverse_offset(const uint32_t offset);

  /**
   * Gets the offset to the edge info.
   * @return  Returns the number of bytes to offset to the edge information.
   */
  uint32_t edgeinfo_offset() const;

  /**
   * Sets the offset to the edge info.
   * @param offset Offset in bytes to the start of the edge information.
   */
  void set_edgeinfo_offset(const uint32_t offset);

  /**
   * Gets the offset to the text list.
   * @return  Returns the number of bytes to offset to the text list.
   */
  uint32_t textlist_offset() const;

  /**
   * Sets the offset to the text list.
   * @param offset Offset in bytes to the start of the text list.
   */
  void set_textlist_offset(const uint32_t offset);

  /**
   * Get the offset to the given bin in the 5x5 grid, the bins contain
   * graphids for all the edges that intersect the bin
   * @param  column of the grid
   * @param  row of the grid
   * @return the begin and end offset in the list of edge ids
   */
  std::pair<uint32_t, uint32_t> bin_offset(size_t column, size_t row) const;

  /**
   * Get the offset to the given bin in the 5x5 grid, the bins contain
   * graphids for all the edges that intersect the bin
   * @param  index of the bin within row major grid array
   * @return the begin and end offset in the list of edge ids
   */
  std::pair<uint32_t, uint32_t> bin_offset(size_t index) const;

  /**
   * Sets the edge bin offsets
   * @param the offsets
   */
  void set_edge_bin_offsets(const uint32_t (&offsets)[baldr::kBinCount]);

  /**
   * Gets the number of traffic segment Ids in this tile.
   * @return  Returns the number of traffic segment Ids.
   */
  uint32_t traffic_id_count() const;

  /**
   * Sets the number of traffic segment Ids in this tile.
   * @param  schedules   The number of traffic segment Ids.
   */
  void set_traffic_id_count(const uint32_t count);

  /**
   * Gets the offset to the traffic segment Ids.
   * @return  Returns the number of bytes to offset to the traffic segment Ids.
   */
  uint32_t traffic_segmentid_offset() const;

  /**
   * Sets the offset to the traffic segment Ids.
   * @param offset Offset in bytes to the start of the traffic segment Ids.
   */
  void set_traffic_segmentid_offset(const uint32_t offset);

  /**
   * Gets the offset to the traffic chunks. Chunks occur when an edge
   * is associated to more than one traffic segment. CHunks store lists of
   * segment Ids and "weights".
   * @return  Returns the number of bytes to offset to the traffic chunks.
   */
  uint32_t traffic_chunk_offset() const;

  /**
   * Sets the offset to the traffic chunks.
   * @param offset Offset in bytes to the start of the traffic chunks.
   */
  void set_traffic_chunk_offset(const uint32_t offset);

  /**
   * Get the offset to the end of the tile
   * @return the number of bytes in the tile, unless the last slot is used
   */
  uint32_t end_offset() const;

  /**
   * Sets the offset to the end of the tile
   * @param the offset in bytes to the end of the tile
   */
  void set_end_offset(uint32_t offset);


 protected:
  // GraphId (tileid and level) of this tile
  GraphId graphid_;

  // baldr version.
  char version_[kMaxVersionSize];

  // Dataset Id
  uint64_t dataset_id_;

  // Quality metrics. These are 4 bit (0-15) relative quality indicators.
  uint64_t density_       : 4;
  uint64_t name_quality_  : 4;
  uint64_t speed_quality_ : 4;
  uint64_t exit_quality_  : 4;
  uint64_t spare1_        : 48;

  // Number of transit records
  uint64_t departurecount_ : 24;
  uint64_t stopcount_      : 16;
  uint64_t routecount_     : 12;
  uint64_t schedulecount_  : 12;

  // Number of transit transfers and number of traffic segment Ids (
  // generally the same as the number of directed edges but can be 0)
  uint64_t transfercount_    : 16;
  uint64_t traffic_id_count_ : 24;
  uint64_t spare2_           : 24;

  // Date the tile was created. Days since pivot date.
  uint32_t date_created_;

  // Record counts (for fixed size records)
  uint32_t nodecount_;                  // Number of nodes
  uint32_t directededgecount_;          // Number of directed edges
  uint32_t signcount_;                  // Number of signs
  uint32_t access_restriction_count_;   // Number of access restriction records
  uint32_t admincount_;                 // Number of admin records

  // Offsets to beginning of data (for variable size records)
  uint32_t complex_restriction_forward_offset_; // Offset to complex restriction list
  uint32_t complex_restriction_reverse_offset_; // Offset to complex restriction list
  uint32_t edgeinfo_offset_;            // Offset to edge info
  uint32_t textlist_offset_;            // Offset to text list

  // Offsets for each bin of the 5x5 grid (for search/lookup)
  uint32_t bin_offsets_[kBinCount];

  // Marks the end of this version of the tile with the rest of the slots
  // being available for growth. If you want to use one of the empty slots,
  // simply add a uint32_t some_offset_; just above empty_slots_ and decrease
  // kEmptySlots by 1. Note that you can ONLY add an offset here and NOT a
  // bitfield or union or anything like that
  uint32_t empty_slots_[kEmptySlots];
<<<<<<< HEAD

  // KEEP TRAFFIC AT THE END OF THE FILE SINCE IT IS THE LAST DATA ADDED

  // Offset to beginning of the traffic segment associations.
  uint32_t traffic_segmentid_offset_;

  // Offset to the beginning of traffic segment "chunks". Chunks occur when an
  // edge maps to more than one traffic segment.
  uint32_t traffic_chunk_offset_;

  // DO NOT ADD ANYTHING AFTER TRAFFIC

  // End offset - fixed location in the header
  uint32_t end_offset_;

=======
>>>>>>> e7b97048
};

}
}

#endif  // VALHALLA_BALDR_GRAPHTILEHEADER_H_<|MERGE_RESOLUTION|>--- conflicted
+++ resolved
@@ -9,20 +9,11 @@
 namespace valhalla {
 namespace baldr {
 
-<<<<<<< HEAD
-// Number of expansion slots remaining in this tile including the one used
-// to mark the end of the tile. If you want to add something to the tile
-// simply subtract one from this number and add it just before the
-// empty_slots_ array below. NOTE that it can ONLY be an offset in bytes
-// and NOT a bitfield or union or anything of that sort
-constexpr size_t kEmptySlots = 14;
-=======
 // Number of expansion slots remaining in this tile. If you want to add
 // something to the tile simply subtract one from this number and add it
 // just before the empty_slots_ array below. NOTE that it can ONLY be an
 // offset in bytes and NOT a bitfield or union or anything of that sort
-constexpr size_t kEmptySlots = 17;
->>>>>>> e7b97048
+constexpr size_t kEmptySlots = 15;
 
 // Maximum size of the version string (stored as a fixed size
 // character array so the GraphTileHeader size remains fixed).
@@ -433,30 +424,19 @@
   // Offsets for each bin of the 5x5 grid (for search/lookup)
   uint32_t bin_offsets_[kBinCount];
 
+  // Offset to beginning of the traffic segment associations.
+  uint32_t traffic_segmentid_offset_;
+
+  // Offset to the beginning of traffic segment "chunks". Chunks occur when an
+  // edge maps to more than one traffic segment.
+  uint32_t traffic_chunk_offset_;
+
   // Marks the end of this version of the tile with the rest of the slots
   // being available for growth. If you want to use one of the empty slots,
   // simply add a uint32_t some_offset_; just above empty_slots_ and decrease
   // kEmptySlots by 1. Note that you can ONLY add an offset here and NOT a
   // bitfield or union or anything like that
   uint32_t empty_slots_[kEmptySlots];
-<<<<<<< HEAD
-
-  // KEEP TRAFFIC AT THE END OF THE FILE SINCE IT IS THE LAST DATA ADDED
-
-  // Offset to beginning of the traffic segment associations.
-  uint32_t traffic_segmentid_offset_;
-
-  // Offset to the beginning of traffic segment "chunks". Chunks occur when an
-  // edge maps to more than one traffic segment.
-  uint32_t traffic_chunk_offset_;
-
-  // DO NOT ADD ANYTHING AFTER TRAFFIC
-
-  // End offset - fixed location in the header
-  uint32_t end_offset_;
-
-=======
->>>>>>> e7b97048
 };
 
 }
