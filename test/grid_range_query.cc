// -*- mode: c++ -*-

#include <valhalla/midgard/pointll.h>
#include <valhalla/midgard/linesegment2.h>

#include "test.h"
#include "meili/grid_range_query.h"

using namespace valhalla;

<<<<<<< HEAD
=======

using BoundingBox = midgard::AABB2<midgard::PointLL>;
using LineSegment = midgard::LineSegment2<midgard::PointLL>;


>>>>>>> 15a79dcf
void TestAddLineSegment()
{
  BoundingBox bbox(0, 0, 100, 100);
  meili::GridRangeQuery<int, midgard::PointLL> grid(bbox, 1.f, 1.f);

  grid.AddLineSegment(0, LineSegment({2.5, 3.5}, {10, 3.5}));
  const auto& items23 = grid.GetItemsInSquare(2, 3);
  test::assert_bool(items23.size() == 1, "should be added to Cell(2, 3)");

  const auto& items53 = grid.GetItemsInSquare(5, 3);
  test::assert_bool(items53.size() == 1, "should be added to Cell(5, 3)");

  const auto& items88 = grid.GetItemsInSquare(8, 8);
  test::assert_bool(items88.empty(), "nothing should be added to Cell(8, 8)");

  grid.AddLineSegment(1, LineSegment({10, 3.5}, {2.5, 3.5}));
  const auto& items33 = grid.GetItemsInSquare(2, 3);
  test::assert_bool(items33.size() == 2, "2 items should be added to Cell(2, 3)");

  grid.AddLineSegment(0, LineSegment({-10, -10}, {110, 110}));
  const auto& items50 = grid.GetItemsInSquare(50, 50);
  test::assert_bool(items50.size() == 1, "should be added to Cell(50, 50)");

  const auto& old_item00_size = grid.GetItemsInSquare(0, 0).size();
  grid.AddLineSegment(0, LineSegment({0.5, 0.5}, {0.5, 0.5}));
  test::assert_bool(grid.GetItemsInSquare(0, 0).size() == old_item00_size + 1,
                    "empty segment should be added");

  // A special case that failed
  {
    BoundingBox bbox(-78.5, 0, -78.25, 0.25);
    // 0.005 == 0.25 / 500 where 0.25 is the tile size and we divided it into 500x500 cells
<<<<<<< HEAD
    GridRangeQuery<int> grid(bbox, 0.005f, 0.005f);
=======
    meili::GridRangeQuery<int, midgard::PointLL> grid(bbox, 0.005f, 0.005f);
>>>>>>> 15a79dcf
    // Should not thow anything here
    grid.AddLineSegment(1, LineSegment({-78.4831, 0.002865}, {-78.4839, -0.001577}));
  }
}


void TestQuery()
{
  const BoundingBox bbox(0, 0, 100, 100);
  meili::GridRangeQuery<int, midgard::PointLL> grid(bbox, 1.f, 1.f);

  grid.AddLineSegment(0, LineSegment({2.5, 3.5}, {10, 3.5}));

  auto items = grid.Query(BoundingBox(2, 2, 5, 5));
  test::assert_bool(items.size() == 1 && items.find(0) != items.end(),
                    "query should get item 0");

  items = grid.Query(BoundingBox(10, 10, 20, 20));
  test::assert_bool(items.empty(), "query should get nothing");

  items = grid.Query(BoundingBox(2, 3, 2.5, 3.5));
  test::assert_bool(items.size() == 1 && items.find(0) != items.end(),
                    "quewry should get item 0");
}


int main(int argc, char *argv[])
{
  test::suite suite("grid range query");

  suite.test(TEST_CASE(TestAddLineSegment));

  suite.test(TEST_CASE(TestQuery));

  return suite.tear_down();
}<|MERGE_RESOLUTION|>--- conflicted
+++ resolved
@@ -8,14 +8,11 @@
 
 using namespace valhalla;
 
-<<<<<<< HEAD
-=======
 
 using BoundingBox = midgard::AABB2<midgard::PointLL>;
 using LineSegment = midgard::LineSegment2<midgard::PointLL>;
 
 
->>>>>>> 15a79dcf
 void TestAddLineSegment()
 {
   BoundingBox bbox(0, 0, 100, 100);
@@ -48,11 +45,7 @@
   {
     BoundingBox bbox(-78.5, 0, -78.25, 0.25);
     // 0.005 == 0.25 / 500 where 0.25 is the tile size and we divided it into 500x500 cells
-<<<<<<< HEAD
-    GridRangeQuery<int> grid(bbox, 0.005f, 0.005f);
-=======
     meili::GridRangeQuery<int, midgard::PointLL> grid(bbox, 0.005f, 0.005f);
->>>>>>> 15a79dcf
     // Should not thow anything here
     grid.AddLineSegment(1, LineSegment({-78.4831, 0.002865}, {-78.4839, -0.001577}));
   }
