--- conflicted
+++ resolved
@@ -1,9 +1,4 @@
 // -*- mode: c++ -*-
-<<<<<<< HEAD
-#include "baldr/rapidjson_utils.h"
-
-=======
->>>>>>> 16f4b98b
 #include "test.h"
 #include "meili/geojson_writer.h"
 
