#include <iostream>
#include <string>
#include <vector>
#include <queue>
#include <tuple>
#include <cmath>
#include <boost/program_options.hpp>
#include <boost/property_tree/ptree.hpp>
#include <boost/property_tree/json_parser.hpp>
#include <boost/optional.hpp>
#include <boost/format.hpp>

#include "config.h"

#include <valhalla/baldr/graphreader.h>
#include <valhalla/baldr/pathlocation.h>
#include <valhalla/baldr/geojson.h>
#include <valhalla/loki/search.h>
#include <valhalla/sif/costfactory.h>
#include <valhalla/odin/directionsbuilder.h>
#include <valhalla/odin/util.h>
#include <valhalla/proto/trippath.pb.h>
#include <valhalla/proto/tripdirections.pb.h>
#include <valhalla/proto/directions_options.pb.h>
#include <valhalla/midgard/logging.h>
#include <valhalla/midgard/distanceapproximator.h>
#include <valhalla/thor/pathalgorithm.h>
#include <valhalla/thor/bidirectional_astar.h>
#include <valhalla/thor/trippathbuilder.h>
#include <valhalla/thor/isochrone.h>

using namespace valhalla::midgard;
using namespace valhalla::baldr;
using namespace valhalla::loki;
using namespace valhalla::odin;
using namespace valhalla::sif;
using namespace valhalla::thor;

namespace bpo = boost::program_options;

// Returns the costing method (created from the dynamic cost factory).
// Get the costing options. Get the base options from the config and the
// options for the specified costing method. Merge in any request costing
// options that override those in the config.
valhalla::sif::cost_ptr_t get_costing(CostFactory<DynamicCost> factory,
                                      boost::property_tree::ptree& config,
                                      boost::property_tree::ptree& request,
                                      const std::string& costing) {
 std::string method_options = "costing_options." + costing;
 auto config_costing = config.get_child_optional(method_options);
 if (!config_costing)
   throw std::runtime_error("No costing method found for '" + costing + "'");
 auto request_costing = request.get_child_optional(method_options);
 if (request_costing) {
   // If the request has any options for this costing type, merge the 2
   // costing options - override any config options that are in the request.
   // and add any request options not in the config.
   for (const auto& r : *request_costing) {
     config_costing->put_child(r.first, r.second);
   }
 }
 return factory.Create(costing, *config_costing);
}

// Main method for testing a single path
int main(int argc, char *argv[]) {
  bpo::options_description options("valhalla_run_isochrone " VERSION "\n"
  "\n"
  " Usage: valhalla_run_isochrone [options]\n"
  "\n"
  "valhalla_run_isochrone is a simple command line test tool for generating an isochrone. "
  "\n"
  "Use the -o option OR the -j option for specifying the origin location. "
  "\n"
  "\n");

  std::string origin, routetype, json, config;
  options.add_options()("help,h", "Print this help message.")(
      "version,v", "Print the version of this software.")(
      "origin,o",boost::program_options::value<std::string>(&origin),
      "Origin: lat,lng,[through|stop],[name],[street],[city/town/village],[state/province/canton/district/region/department...],[zip code],[country].")(
      "type,t", boost::program_options::value<std::string>(&routetype),
      "Route Type: auto|bicycle|pedestrian|auto-shorter")(
      "json,j",
      boost::program_options::value<std::string>(&json),
      "JSON Example: '{\"locations\":[{\"lat\":40.748174,\"lon\":-73.984984,\"type\":\"break\",\"heading\":200,\"name\":\"Empire State Building\",\"street\":\"350 5th Avenue\",\"city\":\"New York\",\"state\":\"NY\",\"postal_code\":\"10118-0110\",\"country\":\"US\"},{\"lat\":40.749231,\"lon\":-73.968703,\"type\":\"break\",\"name\":\"United Nations Headquarters\",\"street\":\"405 East 42nd Street\",\"city\":\"New York\",\"state\":\"NY\",\"postal_code\":\"10017-3507\",\"country\":\"US\"}],\"costing\":\"auto\",\"directions_options\":{\"units\":\"miles\"}}'")
      // positional arguments
      ("config", bpo::value<std::string>(&config), "Valhalla configuration file");

  bpo::positional_options_description pos_options;
  pos_options.add("config", 1);
  bpo::variables_map vm;
  try {
    bpo::store(
        bpo::command_line_parser(argc, argv).options(options).positional(
            pos_options).run(),
        vm);
    bpo::notify(vm);

  } catch (std::exception &e) {
    std::cerr << "Unable to parse command line options because: " << e.what()
              << "\n" << "This is a bug, please report it at " PACKAGE_BUGREPORT
              << "\n";
    return EXIT_FAILURE;
  }

  if (vm.count("help")) {
    std::cout << options << "\n";
    return EXIT_SUCCESS;
  }

  if (vm.count("version")) {
    std::cout << "valhalla_run_isochrone " << VERSION << "\n";
    return EXIT_SUCCESS;
  }

  // Locations
  std::vector<Location> locations;

  // argument checking and verification
  boost::property_tree::ptree json_ptree;
  if (vm.count("json") == 0) {
    for (auto arg : std::vector<std::string> { "origin", "type", "config" }) {
      if (vm.count(arg) == 0) {
        std::cerr
            << "The <"
            << arg
            << "> argument was not provided, but is mandatory when json is not provided\n\n";
        std::cerr << options << "\n";
        return EXIT_FAILURE;
      }
    }
    locations.push_back(Location::FromCsv(origin));
  }
  ////////////////////////////////////////////////////////////////////////////
  // Process json input
  else {
    std::stringstream stream;
    stream << json;
    boost::property_tree::read_json(stream, json_ptree);

    try {
      for (const auto& location : json_ptree.get_child("locations")) {
        locations.emplace_back(std::move(Location::FromPtree(location.second)));
      }
    } catch (...) {
      throw std::runtime_error("Requires a single location");
    }

    // Parse out the type of route - this provides the costing method to use
    std::string costing;
    try {
      routetype = json_ptree.get<std::string>("costing");
    } catch (...) {
      throw std::runtime_error("No edge/node costing provided");
    }
  }

  //parse the config
  boost::property_tree::ptree pt;
  boost::property_tree::read_json(config.c_str(), pt);

  //configure logging
  boost::optional<boost::property_tree::ptree&> logging_subtree = pt
      .get_child_optional("thor.logging");
  if (logging_subtree) {
    auto logging_config = valhalla::midgard::ToMap<
        const boost::property_tree::ptree&,
        std::unordered_map<std::string, std::string> >(logging_subtree.get());
    valhalla::midgard::logging::Configure(logging_config);
  }

  // Get something we can use to fetch tiles
  valhalla::baldr::GraphReader reader(pt.get_child("mjolnir"));

  // Construct costing
  CostFactory<DynamicCost> factory;
  factory.Register("auto", CreateAutoCost);
  factory.Register("auto_shorter", CreateAutoShorterCost);
  factory.Register("bus", CreateBusCost);
  factory.Register("bicycle", CreateBicycleCost);
  factory.Register("pedestrian", CreatePedestrianCost);
  factory.Register("truck", CreateTruckCost);
  factory.Register("transit", CreateTransitCost);

  // Figure out the route type
  for (auto & c : routetype)
    c = std::tolower(c);
  LOG_INFO("routetype: " + routetype);

  // Get the costing method - pass the JSON configuration
  TripPath trip_path;
  TravelMode mode;
  std::shared_ptr<DynamicCost> mode_costing[4];
  if (routetype == "multimodal") {
    // Create array of costing methods per mode and set initial mode to
    // pedestrian
    mode_costing[0] = get_costing(factory, pt, json_ptree, "auto");
    mode_costing[1] = get_costing(factory, pt, json_ptree, "pedestrian");
    mode_costing[2] = get_costing(factory, pt, json_ptree, "bicycle");
    mode_costing[3] = get_costing(factory, pt, json_ptree, "transit");
    mode = TravelMode::kPedestrian;
  } else {
    // Assign costing method, override any config options that are in the
    // json request
    std::shared_ptr<DynamicCost> cost = get_costing(factory, pt,
                              json_ptree, routetype);
    mode = cost->travelmode();
    mode_costing[static_cast<uint32_t>(mode)] = cost;
  }

  // Find locations
  std::shared_ptr<DynamicCost> cost = mode_costing[static_cast<uint32_t>(mode)];
  auto getPathLoc = [&reader, &cost] (Location& loc, std::string status) {
    try {
      return Search(loc, reader, cost->GetEdgeFilter(), cost->GetNodeFilter());
    } catch (...) {
      exit(EXIT_FAILURE);
    }
  };
  std::vector<PathLocation> path_location;
  for (auto loc : locations) {
    path_location.push_back(getPathLoc(loc, "fail_invalid_origin"));
  }

  // Test - compute an isochrone
  uint32_t max_seconds = 3600;
  auto t1 = std::chrono::high_resolution_clock::now();
  Isochrone isochrone;
  auto isotile = isochrone.Compute(path_location, max_seconds, reader, mode_costing, mode);
<<<<<<< HEAD
  auto contours = isotile->GenerateContours({900, 1800, 2700, 3600});
  auto geojson = json::to_geojson<PointLL>(contours);
=======
  auto geojson = isotile->GenerateContourGeoJson({300, 600, 900, 1200, 1500, 1800, 2100, 2400, 2700, 3000, 3300, 3600, 3900, 4200, 4500, 4800, 5100, 5400});
>>>>>>> 9759db5b
  auto t2 = std::chrono::high_resolution_clock::now();
  uint32_t msecs = std::chrono::duration_cast<std::chrono::milliseconds>(t2 - t1).count();
  LOG_INFO("Isochrone took " + std::to_string(msecs) + " ms");

  int nv = 0;
  auto& secs = isotile->data();
  for (auto sec : secs) {
    if (sec < max_seconds) {
      nv++;
    }
  }
  LOG_INFO("Marked " + std::to_string(nv) + " cells in the isotile" + " size= " + std::to_string(secs.size()));

  std::cout << std::endl << *geojson;
  return EXIT_SUCCESS;
}
<|MERGE_RESOLUTION|>--- conflicted
+++ resolved
@@ -228,12 +228,8 @@
   auto t1 = std::chrono::high_resolution_clock::now();
   Isochrone isochrone;
   auto isotile = isochrone.Compute(path_location, max_seconds, reader, mode_costing, mode);
-<<<<<<< HEAD
   auto contours = isotile->GenerateContours({900, 1800, 2700, 3600});
   auto geojson = json::to_geojson<PointLL>(contours);
-=======
-  auto geojson = isotile->GenerateContourGeoJson({300, 600, 900, 1200, 1500, 1800, 2100, 2400, 2700, 3000, 3300, 3600, 3900, 4200, 4500, 4800, 5100, 5400});
->>>>>>> 9759db5b
   auto t2 = std::chrono::high_resolution_clock::now();
   uint32_t msecs = std::chrono::duration_cast<std::chrono::milliseconds>(t2 - t1).count();
   LOG_INFO("Isochrone took " + std::to_string(msecs) + " ms");
