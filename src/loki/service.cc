#include <functional>
#include <string>
#include <stdexcept>
#include <unordered_map>
#include <unordered_set>
#include <cstdint>
#include <sstream>
#include <boost/property_tree/ptree.hpp>
#include <boost/property_tree/json_parser.hpp>

#include <valhalla/midgard/logging.h>
#include <valhalla/sif/autocost.h>
#include <valhalla/sif/bicyclecost.h>
#include <valhalla/sif/pedestriancost.h>

#include "loki/service.h"
#include "loki/search.h"

using namespace prime_server;
using namespace valhalla;
using namespace valhalla::midgard;
using namespace valhalla::baldr;
using namespace valhalla::sif;
using namespace valhalla::loki;

namespace {

  const std::unordered_map<std::string, loki_worker_t::ACTION_TYPE> PATH_TO_ACTION{
    {"/route", loki_worker_t::ROUTE},
    {"/viaroute", loki_worker_t::VIAROUTE},
    {"/locate", loki_worker_t::LOCATE},
    {"/one_to_many", loki_worker_t::ONE_TO_MANY},
    {"/many_to_one", loki_worker_t::MANY_TO_ONE},
    {"/many_to_many", loki_worker_t::MANY_TO_MANY},
<<<<<<< HEAD
    {"/sources_to_targets", loki_worker_t::SOURCES_TO_TARGETS},
    {"/optimized_route", loki_worker_t::OPTIMIZED_ROUTE}
=======
    {"/optimized_route", loki_worker_t::OPTIMIZED_ROUTE},
    {"/isochrone", loki_worker_t::ISOCHRONE},
>>>>>>> ba24dcb5
  };

  const headers_t::value_type CORS{"Access-Control-Allow-Origin", "*"};
  const headers_t::value_type JSON_MIME{"Content-type", "application/json;charset=utf-8"};
  const headers_t::value_type JS_MIME{"Content-type", "application/javascript;charset=utf-8"};

  boost::property_tree::ptree from_request(const loki_worker_t::ACTION_TYPE& action, const http_request_t& request) {
    boost::property_tree::ptree pt;

    //parse the input
    try {
      //throw the json into the ptree
      auto json = request.query.find("json");
      if(json != request.query.end() && json->second.size()) {
        std::istringstream is(json->second.front());
        boost::property_tree::read_json(is, pt);
      }//no json parameter, check the body
      else if(!request.body.empty()) {
        std::istringstream is(request.body);
        boost::property_tree::read_json(is, pt);
      }
    }
    catch(...) {
      throw std::runtime_error("Failed to parse json request");
    }

    //throw the query params into the ptree
    for(const auto& kv : request.query) {
      //skip json or empty entries
      if(kv.first == "json" || kv.first.size() == 0 || kv.second.size() == 0)
        continue;

      //turn single value entries into single key value
      if(kv.second.size() == 1) {
        pt.add(kv.first, kv.second.front());
        continue;
      }

      //make an array of values for this key
      boost::property_tree::ptree array;
      for(const auto& value : kv.second) {
        boost::property_tree::ptree element;
        element.put("", value);
        array.push_back(std::make_pair("", element));
      }
      pt.add_child(kv.first, array);
    }

    //if its osrm compatible lets make the location object conform to our standard input
    if(action == loki_worker_t::VIAROUTE) {
      auto& array = pt.put_child("locations", boost::property_tree::ptree());
      for(const auto& location : pt.get_child("loc")) {
        Location l = Location::FromCsv(location.second.get_value<std::string>());
        boost::property_tree::ptree element;
        element.put("lon", l.latlng_.first);
        element.put("lat", l.latlng_.second);
        array.push_back(std::make_pair("", element));
      }
      pt.erase("loc");
    }

    return pt;
  }
}

namespace valhalla {
  namespace loki {
    loki_worker_t::loki_worker_t(const boost::property_tree::ptree& config):
        config(config), reader(config.get_child("mjolnir")), connectivity_map(reader.GetTileHierarchy()),
        long_request(config.get<float>("loki.logging.long_request")),
        max_contours(config.get<unsigned int>("service_limits.isochrone.max_contours")),
        max_time(config.get<unsigned int>("service_limits.isochrone.max_time")) {
      // Keep a string noting which actions we support, throw if one isnt supported
      for (const auto& kv : config.get_child("loki.actions")) {
        auto path = "/" + kv.second.get_value<std::string>();
        if(PATH_TO_ACTION.find(path) == PATH_TO_ACTION.cend())
          throw std::runtime_error("Path action '" + path + "' not supported");
        action_str.append("'" + path + "' ");
      }
      // Make sure we have at least something to support!
      if(action_str.empty())
        throw std::runtime_error("The config actions for Loki are incorrectly loaded.");

      //Build max_locations and max_distance maps
      for (const auto& kv : config.get_child("costing_options")) {
        max_locations.emplace(kv.first, config.get<size_t>("service_limits." + kv.first + ".max_locations"));
        max_distance.emplace(kv.first, config.get<float>("service_limits." + kv.first + ".max_distance"));
      }
<<<<<<< HEAD
=======
      for(const auto& matrix_type : std::list<std::string>{"one_to_many","many_to_one","many_to_many"}) {
        max_locations.emplace(matrix_type, config.get<size_t>("service_limits." + matrix_type + ".max_locations"));
        max_distance.emplace(matrix_type, config.get<float>("service_limits." + matrix_type + ".max_distance"));
      }
      max_locations.emplace("isochrone", config.get<size_t>("service_limits.isochrone.max_locations"));
>>>>>>> ba24dcb5
      if (max_locations.empty())
        throw std::runtime_error("Missing max_locations configuration.");
      if (max_distance.empty())
        throw std::runtime_error("Missing max_distance configuration.");

      min_transit_walking_dis =
          config.get<int>("service_limits.pedestrian.min_transit_walking_distance");
      max_transit_walking_dis =
          config.get<int>("service_limits.pedestrian.max_transit_walking_distance");

      // Register edge/node costing methods
      // TODO: move this into the loop above
      factory.Register("auto", sif::CreateAutoCost);
      factory.Register("auto_shorter", sif::CreateAutoShorterCost);
      factory.Register("bus", sif::CreateBusCost);
      factory.Register("bicycle", sif::CreateBicycleCost);
      factory.Register("pedestrian", sif::CreatePedestrianCost);
      factory.Register("truck", sif::CreateTruckCost);
      factory.Register("transit", sif::CreateTransitCost);

    }

    worker_t::result_t loki_worker_t::work(const std::list<zmq::message_t>& job, void* request_info) {
      //get time for start of request
      auto s = std::chrono::system_clock::now();
      auto& info = *static_cast<http_request_t::info_t*>(request_info);
      LOG_INFO("Got Loki Request " + std::to_string(info.id));

      try{
        //request parsing
        auto request = http_request_t::from_string(static_cast<const char*>(job.front().data()), job.front().size());

        //block all but get and post
        if(request.method != method_t::POST && request.method != method_t::GET) {
          worker_t::result_t result{false};
          http_response_t response(405, "Method Not Allowed", "Try a POST or GET request instead", headers_t{CORS});
          response.from_info(info);
          result.messages.emplace_back(response.to_string());
          return result;
        }

        //is the request path action in the action set?
        auto action = PATH_TO_ACTION.find(request.path);
        if (action == PATH_TO_ACTION.cend()) {
            worker_t::result_t result{false};
            http_response_t response(404, "Action Not Found", "Try any of: " + action_str, headers_t{CORS});
            response.from_info(info);
            result.messages.emplace_back(response.to_string());
            return result;
        }

        //parse the query's json
        auto request_pt = from_request(action->second, request);
        init_request(action->second, request_pt);
        switch (action->second) {
          case ROUTE:
          case VIAROUTE:
            return route(action->second, request_pt, info);
          case LOCATE:
            return locate(request_pt, info);
          case ONE_TO_MANY:
          case MANY_TO_ONE:
          case MANY_TO_MANY:
          case SOURCES_TO_TARGETS:
          case OPTIMIZED_ROUTE:
            return matrix(action->second, request_pt, info);
          case ISOCHRONE:
            return isochrones(request_pt, info);
        }

        //apparently you wanted something that we figured we'd support but havent written yet
        worker_t::result_t result{false};
        http_response_t response(501, "Not Implemented", "Not Implemented", headers_t{CORS});
        response.from_info(info);
        result.messages.emplace_back(response.to_string());

        //get processing time for loki
        auto e = std::chrono::system_clock::now();
        std::chrono::duration<float, std::milli> elapsed_time = e - s;
        //log request if greater than X (ms)
        if (!info.do_not_track && (elapsed_time.count() / locations.size()) > long_request) {
          std::stringstream ss;
          boost::property_tree::json_parser::write_json(ss, request_pt, false);
          LOG_WARN("loki::request elapsed time (ms)::"+ std::to_string(elapsed_time.count()));
          LOG_WARN("loki::request exceeded threshold::"+ ss.str());
          midgard::logging::Log("valhalla_loki_long_request", " [ANALYTICS] ");
        }

        return result;
      }
      catch(const std::exception& e) {
        worker_t::result_t result{false};
        http_response_t response(400, "Bad Request", e.what(), headers_t{CORS});
        response.from_info(info);
        result.messages.emplace_back(response.to_string());
        valhalla::midgard::logging::Log("400::" + std::string(e.what()), " [ANALYTICS] ");
        return result;
      }
    }

    void loki_worker_t::init_request(const ACTION_TYPE& action, boost::property_tree::ptree& request) {
<<<<<<< HEAD
      switch (action) {
        case ROUTE:
        case VIAROUTE:
          init_route(action, request);
          break;
        case LOCATE:
          init_locate(action, request);
          break;
        case ONE_TO_MANY:
        case MANY_TO_ONE:
        case MANY_TO_MANY:
        case SOURCES_TO_TARGETS:
        case OPTIMIZED_ROUTE:
          init_matrix(action, request);
          break;
      }
=======
      //we require locations
      auto request_locations = request.get_child_optional("locations");
      if(!request_locations)
        throw std::runtime_error("Insufficiently specified required parameter 'locations'");
      for(const auto& location : *request_locations) {
        try{
          locations.push_back(baldr::Location::FromPtree(location.second));
        }
        catch (...) {
          throw std::runtime_error("Failed to parse location");
        }
      }
      if(locations.size() < (action == LOCATE || action == ISOCHRONE ? 1 : 2))
        throw std::runtime_error("Insufficient number of locations provided");

      valhalla::midgard::logging::Log("location_count::" + std::to_string(request_locations->size()), " [ANALYTICS] ");
>>>>>>> ba24dcb5

      //using the costing we can determine what type of edge filtering to use
      auto costing = request.get_optional<std::string>("costing");
      if (costing)
      valhalla::midgard::logging::Log("costing_type::" + *costing, " [ANALYTICS] ");

      if(!costing) {
        //locate doesnt require a filter
        if(action == LOCATE) {
          edge_filter = loki::PassThroughEdgeFilter;
          node_filter = loki::PassThroughNodeFilter;
          return;
        }//but everything else does
        else
          throw std::runtime_error("No edge/node costing provided");
      }

      //check isoline options
      if(action == ISOCHRONE) {
        //make sure the isoline definitions are valid
        auto contours = request.get_child_optional("contours");
        if(!contours)
          throw std::runtime_error("Insufficiently specified required parameter 'contours'");
        //check that the number of contours is ok
        if(contours->size() > max_contours)
          throw std::runtime_error("Exceeded max contours of " + std::to_string(max_contours) + ".");
        size_t prev = 0;
        for(const auto& contour : *contours) {
          auto c = contour.second.get<size_t>("time", -1);
          if(c < prev || c == -1)
            throw std::runtime_error("Insufficiently specified required parameter 'time'");
          if(c > max_time)
            throw std::runtime_error("Exceeded max time of " + std::to_string(max_time) + ".");
          prev = c;
        }
      }

      // TODO - have a way of specifying mode at the location
      if(*costing == "multimodal")
        *costing = "pedestrian";

      // Get the costing options. Get the base options from the config and the
      // options for the specified costing method
      std::string method_options = "costing_options." + *costing;
      auto config_costing = config.get_child_optional(method_options);
      if(!config_costing)
        throw std::runtime_error("No costing method found for '" + *costing + "'");
      auto request_costing = request.get_child_optional(method_options);
      if(request_costing) {
        // If the request has any options for this costing type, merge the 2
        // costing options - override any config options that are in the request.
        // and add any request options not in the config.
        // TODO: suboptions are probably getting smashed when we do this, preserve them
        boost::property_tree::ptree overridden = *config_costing;
        for(const auto& r : *request_costing)
          overridden.put_child(r.first, r.second);
        auto c = factory.Create(*costing, overridden);
        edge_filter = c->GetEdgeFilter();
        node_filter = c->GetNodeFilter();
      }// No options to override so use the config options verbatim
      else {
        auto c = factory.Create(*costing, *config_costing);
        edge_filter = c->GetEdgeFilter();
        node_filter = c->GetNodeFilter();
      }
    }

    void loki_worker_t::cleanup() {
      locations.clear();
      sources.clear();
      targets.clear();
      if(reader.OverCommitted())
        reader.Clear();
    }

    void run_service(const boost::property_tree::ptree& config) {
      //gets requests from the http server
      auto upstream_endpoint = config.get<std::string>("loki.service.proxy") + "_out";
      //sends them on to thor
      auto downstream_endpoint = config.get<std::string>("thor.service.proxy") + "_in";
      //or returns just location information back to the server
      auto loopback_endpoint = config.get<std::string>("httpd.service.loopback");

      //listen for requests
      zmq::context_t context;
      loki_worker_t loki_worker(config);
      prime_server::worker_t worker(context, upstream_endpoint, downstream_endpoint, loopback_endpoint,
        std::bind(&loki_worker_t::work, std::ref(loki_worker), std::placeholders::_1, std::placeholders::_2),
        std::bind(&loki_worker_t::cleanup, std::ref(loki_worker)));
      worker.work();

      //TODO: should we listen for SIGINT and terminate gracefully/exit(0)?
    }
  }
}<|MERGE_RESOLUTION|>--- conflicted
+++ resolved
@@ -32,13 +32,9 @@
     {"/one_to_many", loki_worker_t::ONE_TO_MANY},
     {"/many_to_one", loki_worker_t::MANY_TO_ONE},
     {"/many_to_many", loki_worker_t::MANY_TO_MANY},
-<<<<<<< HEAD
     {"/sources_to_targets", loki_worker_t::SOURCES_TO_TARGETS},
-    {"/optimized_route", loki_worker_t::OPTIMIZED_ROUTE}
-=======
     {"/optimized_route", loki_worker_t::OPTIMIZED_ROUTE},
     {"/isochrone", loki_worker_t::ISOCHRONE},
->>>>>>> ba24dcb5
   };
 
   const headers_t::value_type CORS{"Access-Control-Allow-Origin", "*"};
@@ -127,14 +123,11 @@
         max_locations.emplace(kv.first, config.get<size_t>("service_limits." + kv.first + ".max_locations"));
         max_distance.emplace(kv.first, config.get<float>("service_limits." + kv.first + ".max_distance"));
       }
-<<<<<<< HEAD
-=======
       for(const auto& matrix_type : std::list<std::string>{"one_to_many","many_to_one","many_to_many"}) {
         max_locations.emplace(matrix_type, config.get<size_t>("service_limits." + matrix_type + ".max_locations"));
         max_distance.emplace(matrix_type, config.get<float>("service_limits." + matrix_type + ".max_distance"));
       }
       max_locations.emplace("isochrone", config.get<size_t>("service_limits.isochrone.max_locations"));
->>>>>>> ba24dcb5
       if (max_locations.empty())
         throw std::runtime_error("Missing max_locations configuration.");
       if (max_distance.empty())
@@ -236,7 +229,6 @@
     }
 
     void loki_worker_t::init_request(const ACTION_TYPE& action, boost::property_tree::ptree& request) {
-<<<<<<< HEAD
       switch (action) {
         case ROUTE:
         case VIAROUTE:
@@ -253,25 +245,6 @@
           init_matrix(action, request);
           break;
       }
-=======
-      //we require locations
-      auto request_locations = request.get_child_optional("locations");
-      if(!request_locations)
-        throw std::runtime_error("Insufficiently specified required parameter 'locations'");
-      for(const auto& location : *request_locations) {
-        try{
-          locations.push_back(baldr::Location::FromPtree(location.second));
-        }
-        catch (...) {
-          throw std::runtime_error("Failed to parse location");
-        }
-      }
-      if(locations.size() < (action == LOCATE || action == ISOCHRONE ? 1 : 2))
-        throw std::runtime_error("Insufficient number of locations provided");
-
-      valhalla::midgard::logging::Log("location_count::" + std::to_string(request_locations->size()), " [ANALYTICS] ");
->>>>>>> ba24dcb5
-
       //using the costing we can determine what type of edge filtering to use
       auto costing = request.get_optional<std::string>("costing");
       if (costing)
