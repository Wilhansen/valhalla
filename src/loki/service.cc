--- conflicted
+++ resolved
@@ -32,12 +32,8 @@
     {"/one_to_many", loki_worker_t::ONE_TO_MANY},
     {"/many_to_one", loki_worker_t::MANY_TO_ONE},
     {"/many_to_many", loki_worker_t::MANY_TO_MANY},
-<<<<<<< HEAD
     {"/sources_to_targets", loki_worker_t::SOURCES_TO_TARGETS},
-    {"/optimized", loki_worker_t::OPTIMIZED}
-=======
     {"/optimized_route", loki_worker_t::OPTIMIZED_ROUTE}
->>>>>>> bb9a3ad2
   };
 
   const headers_t::value_type CORS{"Access-Control-Allow-Origin", "*"};
@@ -190,12 +186,8 @@
           case ONE_TO_MANY:
           case MANY_TO_ONE:
           case MANY_TO_MANY:
-<<<<<<< HEAD
           case SOURCES_TO_TARGETS:
-          case OPTIMIZED:
-=======
           case OPTIMIZED_ROUTE:
->>>>>>> bb9a3ad2
             return matrix(action->second, request_pt, info);
         }
 
