--- conflicted
+++ resolved
@@ -533,12 +533,8 @@
                                                 admin.country_iso(), admin.state_iso(),
                                                 admin.start_dst(), admin.end_dst()));
 
-<<<<<<< HEAD
-      node.set_timezone(baseni.timezone());
-=======
       // Edge count
       size_t edge_count = tilebuilder.directededges().size();
->>>>>>> bca67c97
 
       // Add shortcut edges first
       std::unordered_map<uint32_t, uint32_t> shortcuts;
@@ -778,11 +774,7 @@
   }
 
   // Write the new file
-<<<<<<< HEAD
-  tilebuilder.Update(tile_hierarchy, hdrbuilder, nodes, directededges, signs, restrictions);
-=======
   tilebuilder.Update(hdrbuilder, nodes, directededges, signs, restrictions);
->>>>>>> bca67c97
 
   LOG_DEBUG((boost::format("HierarchyBuilder updated tile %1%: %2% bytes") %
       basetile % tilebuilder.size()).str());
